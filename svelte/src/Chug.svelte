<script context="module" lang="ts">
	import type { ChugData } from "./types";
	import { formatDuration } from "./globals";
</script>

<script lang="ts">
	export let start_datetime: string;
	export let chug: ChugData;
	export let dnf: boolean;

	import ColoredSuit from "./ColoredSuit.svelte";

	const player = chug.player!;
	$: card = chug.card;

	let intervalId:number | null = null;
	let durationStr = "";

	function start_delta_ms() {
		return Date.now() - new Date(start_datetime).getTime();
	}

	function updateDuration() {
		durationStr = formatDuration(start_delta_ms() - card.chug_start_start_delta_ms!, 3);
	}

	$: {
		if (intervalId !== null) {
			clearInterval(intervalId);
		}

<<<<<<< HEAD
		if (dnf) {
			durationStr = "DNF";
		} else if (card.chug_duration_ms) {
			durationStr = formatDuration(card.chug_duration_ms, 3);
=======
		if (card.chug_duration_ms) {
			durationStr = window.formatDuration(card.chug_duration_ms, 3);
>>>>>>> 8870dc22
		} else if (card.chug_start_start_delta_ms) {
			if (dnf) {
				durationStr = "DNF";
			} else {
				intervalId = setInterval(updateDuration, 10);
			}
		} else {
			durationStr = "Not started";
		}
	};
</script>

<style>
	.card-header {
		font-size: 4rem;
		text-align: center;
	}
</style>

<div class="col-md-auto">
	<div class="card">
		<div class="card-header">
			<ColoredSuit card={card}/>
		</div>
		<ul class="list-group list-group-flush">
			<li class="list-group-item">
				<a href="/players/{player.id}/">
					{player.username}
				</a>
			</li>
			<li class="list-group-item">
				{durationStr}
			</li>
			{#if card.chug_id}
			<li class="list-group-item staff-only">
				<a class="btn btn-primary text-light" href="/admin/games/chug/{card.chug_id}" style="width: 100%;">Edit</a>
			</li>
			{/if}
		</ul>
	</div>
</div><|MERGE_RESOLUTION|>--- conflicted
+++ resolved
@@ -29,15 +29,10 @@
 			clearInterval(intervalId);
 		}
 
-<<<<<<< HEAD
 		if (dnf) {
 			durationStr = "DNF";
 		} else if (card.chug_duration_ms) {
 			durationStr = formatDuration(card.chug_duration_ms, 3);
-=======
-		if (card.chug_duration_ms) {
-			durationStr = window.formatDuration(card.chug_duration_ms, 3);
->>>>>>> 8870dc22
 		} else if (card.chug_start_start_delta_ms) {
 			if (dnf) {
 				durationStr = "DNF";
