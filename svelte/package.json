--- conflicted
+++ resolved
@@ -13,18 +13,11 @@
     "@snowpack/plugin-webpack": "^2.0.1",
     "@testing-library/jest-dom": "^5.5.0",
     "@testing-library/svelte": "^3.0.0",
-<<<<<<< HEAD
     "@tsconfig/svelte": "^1.0.3",
     "@types/jest": "^26.0.4",
-    "jest": "^25.4.0",
     "snowpack": "^2.7.5",
     "svelte-check": "^1.0.0",
     "svelte-preprocess": "^4.0.8",
     "typescript": "^3.9.7"
-=======
-    "jest": "^26.0",
-    "snowpack": "^2.7.5",
-    "svelte-check": "^1.0"
->>>>>>> 8870dc22
   }
 }