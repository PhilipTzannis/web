{% extends "base.html" %}

{% block content %}

<<<<<<< HEAD
<h2><i class="fas fa-cogs"></i> Settings</h2>
=======
{% if object == user %}
<h4><i class="fas fa-cogs"></i> Settings</h4>
>>>>>>> 2efe5a1b

<hr>

<div class="row">
	<div class="col-md-6">
		<img src="{{ object.image_url }}" alt="Profile picture"><br>
		<button class="btn btn-primary">Upload image</button>
		<button class="btn btn-danger">Delete</button>
		<br><br>
	</div>
	<div class="col-md-6">
		<form>
			<div class="form-group">
				<label for="username">Username</label>
				<input type="text" class="form-control" id="username" value="{{ object.username }}">
			</div>
			<div class="form-group">
				<label for="password">New password</label>
				<input type="password" class="form-control" id="password" placeholder="New password">
			</div>
			<button type="submit" class="btn btn-primary">Save</button>
		</form>
		<br>
	</div>
</div>
{% endif %}

<h2><i class="fas fa-chart-pie"></i> Stats</h2>
<hr>

{% include "season_chooser.html" %}

<br>

<div class="row">
	<div class="col-md-6">
		<table class="table table-bordered table-striped table-sm">
			<tbody>
				<tr>
					<th>Games played</th>
					<td>{{ stats.total_games }}</td>
				</tr>
				<tr>
					<th>Total time played</th>
					<td>{{ stats.total_time_played }} (~ {{ stats.approx_ects|floatformat:1 }} ECTS)</td>
				</tr>
				<tr>
					<th>Estimated money spent</th>
					<td>{{ stats.approx_money_spent }}</td>
				</tr>
			</tbody>
		</table>
	</div>
	<div class="col-md-6">
		<table class="table table-bordered table-striped table-sm">
			<tbody>
				<tr>
					<th>Total sips</th>
					<td>{{ stats.total_sips }} ({{ stats.total_beers }} beers)</td>
				</tr>
				<tr>
					<th>Best game</th>
					<td>{% include "utils/link.html" with text=stats.best_game_sips prefix="/games" id=stats.best_game.id %}
					</td>
				</tr>
				<tr>
					<th>Worst game</th>
					<td>{% include "utils/link.html" with text=stats.worst_game_sips prefix="/games" id=stats.worst_game.id %}
					</td>
				</tr>
				<tr>
					<th>Average game</th>
					<td>{% firstof stats.average_game_sips "-" %}</a></td>
				</tr>
				<tr>
					<th>Total chugs</th>
					<td>{{ stats.total_chugs }}</td>
				</tr>
				<tr>
					<th>Fastest chug time</th>
					<td>{% include "utils/link.html" with text=stats.fastest_chug.duration prefix="/games" id=stats.fastest_chug.card.game.id %}
					</td>
				</tr>
				<tr>
					<th>Average chug time</th>
					<td>{% firstof stats.average_chug_time "-" %}</td>
				</tr>
			</tbody>
		</table>
	</div>
</div>

{% endblock %}<|MERGE_RESOLUTION|>--- conflicted
+++ resolved
@@ -2,12 +2,8 @@
 
 {% block content %}
 
-<<<<<<< HEAD
-<h2><i class="fas fa-cogs"></i> Settings</h2>
-=======
 {% if object == user %}
 <h4><i class="fas fa-cogs"></i> Settings</h4>
->>>>>>> 2efe5a1b
 
 <hr>
 
